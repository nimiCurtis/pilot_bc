
####### modify
hydra:
  run:
    dir: ${log.project_folder}/${log.run_name}/configs
    # dir: ./

defaults:
  - _self_
  # - linear_encoder: mlp
  - vision_encoder: efficientnet
  - policy_model: pidiff       # pidiff | vint | .. 
<<<<<<< HEAD
  - datasets: follow_in_broadcom_lab # all | go_to_the_picture
=======
  - datasets: all # all | go_to_the_picture
>>>>>>> b99b5c4c
  # - log: defaults

# training setup
training:
  goal_condition: True
  batch_size: 16
  eval_batch_size: 16
  epochs: 70
  current_epoch: 0
  gpu_ids: [0]
  num_workers: 12
  lr: 1e-5 # 5e-4 5e-5 1e-5 1e-4  
  optimizer: adamw
  clipping: True # Clip gradients
  clipping_max_norm: 1.
  scheduler: cosine  # cyclic | cosine | plateau
  warmup: False 
  warmup_epochs: 4
  cyclic_period: 10
  plateau_patience: 3
  plateau_factor: 0.5
  seed: 42
  alpha: 0.5 # not in use
  beta: 10 # not in use
  use_ema: False # not in use
  goal_mask_prob: 0.0

device: cuda

data:
  goal_condition: True
  
  # normalization for the action space
  # normalization in the dataset class at data/pilot_dataset.py
  normalize: True
  # context
  context_type: temporal
  target_observation_enable: True
  target_context: True
  context_size: 4
  distance:
    min_dist_cat: 0
    max_dist_cat: 20
  action:
    min_dist_cat: 3
    max_dist_cat: 20
  close_far_threshold: 30 # need to check 
  # distance threshold used to seperate the close and the far subgoals that are sampled per datapoint
  # action output params
  len_traj_pred: 8 # TODO: chang to pred_horizon
  action_horizon: 6
  learn_angle: True
  # dataset specific parameters
  image_size: [96, 96] # width, height
  # image_size: [85, 64] # width, height
  goal_type: "image"
  obs_type: "image"
  img_type: "depth" # if obs_type = image->  depth (1) | rgb (3) 
                    # do not forget to change the in_channels param in encoder_model as well

# logging stuff
log:
  project_folder: /home/roblab20/dev/pilot/pilot_bc/pilot_train/logs
  # project_folder: /home/nimrod/dev/pilot/pilot_bc/pilot_train/logs

  run_name: train_pilot_policy/${policy_model.name}/${now:%Y-%m-%d}_${now:%H-%M-%S}
  ## =0 turns off
  num_images_log: 4
  print_log_freq: 100 # in iterations
  eval_log_freq: 5  # in iterations
  image_log_freq: 2 # # in iterations
  eval_fraction: 0.25
  eval_freq: 1 # in epochs
  save_model_freq: 10
  wandb: 
    run: 
      enable: true
      name: ${log.run_name} ## modify
      log_freq: 10 # in iterations
    setup:
      project: pilot-release
      entity: nimrodcurtis
      mode: online

####### was ##########

# # model params
# model_type: vint
# obs_encoder: "efficientnet-b0" # by default, this is imagenet pretrained
# obs_encoding_size: 512
# mha_num_attention_heads: 4
# mha_num_attention_layers: 4
# mha_ff_dim_factor: 4
# late_fusion: False

# normalization for the action space
# normalization in the dataset class at data/pilot_dataset.py
# normalize: True

# # context
# context_type: temporal
# context_size: 5

# tradeoff between action and distance prediction loss
# alpha: 0.5
# beta: 10

# distance bounds for distance and action and distance predictions 
# distance:
#   min_dist_cat: 0
#   max_dist_cat: 20
# action:
#   min_dist_cat: 0
#   max_dist_cat: 10
# close_far_threshold: 10 # distance threshold used to seperate the close and the far subgoals that are sampled per datapoint

# # action output params
# len_traj_pred: 5
# learn_angle: True


# # dataset specific parameters
# image_size: [85, 64] # width, height
# goal_type: "image"

# use_wandb: True # set to false if you don't want to log to wandb
# train: True<|MERGE_RESOLUTION|>--- conflicted
+++ resolved
@@ -10,11 +10,7 @@
   # - linear_encoder: mlp
   - vision_encoder: efficientnet
   - policy_model: pidiff       # pidiff | vint | .. 
-<<<<<<< HEAD
   - datasets: follow_in_broadcom_lab # all | go_to_the_picture
-=======
-  - datasets: all # all | go_to_the_picture
->>>>>>> b99b5c4c
   # - log: defaults
 
 # training setup
