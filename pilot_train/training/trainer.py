--- conflicted
+++ resolved
@@ -172,13 +172,8 @@
             ) = data
 
             # STATE
-<<<<<<< HEAD
-            # visual context
-            obs_images = torch.split(obs_image, 3, dim=1) ## why I need this?
-=======
-            # visual context ###TODO: check!!!!
+            # visual context ###TODO: check!!!! >> it seems to do nothing but becarefull
             obs_images = torch.split(obs_image, 3, dim=1)
->>>>>>> d7501663
             viz_obs_image = TF.resize(obs_images[-1], VISUALIZATION_IMAGE_SIZE)
             # obs_images = [self.transform(obs_image).to(self.device) for obs_image in obs_images]
             obs_images = [obs_image.to(self.device) for obs_image in obs_images]
