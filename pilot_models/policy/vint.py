--- conflicted
+++ resolved
@@ -98,13 +98,8 @@
             seq_len = self.context_size + 2
         else:
             seq_len = self.context_size + 1 
-<<<<<<< HEAD
-        self.obs_encoder = get_encoder_model(encoder_model_cfg)
-        # self.obs_encoder = replace_bn_with_gn(self.obs_encoder)
-=======
         self.vision_encoder = get_vision_encoder_model(encoder_model_cfg)
         self.vision_encoder = replace_bn_with_gn(self.vision_encoder)
->>>>>>> d7501663
         
         # Linear input encoder #TODO: modify num_obs_features to be argument
         num_obs_features = policy_model_cfg.num_lin_features   # (now its 2)
